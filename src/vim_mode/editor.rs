// vim_mode/editor.rs
use crate::cell::CellValue;
use crate::process_command;
use crate::spreadsheet::{CommandStatus, Spreadsheet}; // <-- fix: import Spreadsheet as struct, not as trait
use std::io::{self, Write};
use crate::extensions::get_formula_string; // <-- fix: import get_formula_string from extensions

// Define editor modes
#[derive(Debug, Clone, Copy, PartialEq)]
pub enum EditorMode {
    Normal,
    Insert,
}

// Editor state structure
pub struct EditorState {
    pub mode: EditorMode,
    pub cursor_row: i16,
    pub cursor_col: i16,
    pub clipboard: Option<(i16, i16, CellValue, String)>, // (row, col, value, formula)
    pub should_quit: bool,
    pub save_file: Option<String>,
    // Command history
    pub command_history: Vec<String>,
    pub history_position: usize,
    pub command_string : String,
    pub command_answer : String,
    pub command_true : bool,
}
impl EditorState {
    pub fn new() -> Self {
        EditorState {
            mode: EditorMode::Normal,
            cursor_row: 0,
            cursor_col: 0,
            clipboard: None,
            should_quit: false,
            save_file: None,
            command_history: Vec::new(),
            history_position: 0,
            command_string : String::new(),
            command_answer : String::new(),
            command_true : false,
        }
    }

    pub fn mode_display(&self) -> &str {
        match self.mode {
            EditorMode::Normal => "NORMAL",
            EditorMode::Insert => "INSERT",
        }
    }

    // Move cursor in the specified direction
    pub fn move_cursor(&mut self, direction: char, sheet: &mut Spreadsheet) {
        match direction {
            'h' => {
                if self.cursor_col > 0 {
                    self.cursor_col -= 1
                }
            }
            'j' => {
                if self.cursor_row < sheet.rows - 1 {
                    self.cursor_row += 1
                }
            }
            'k' => {
                if self.cursor_row > 0 {
                    self.cursor_row -= 1
                }
            }
            'l' => {
                if self.cursor_col < sheet.cols - 1 {
                    self.cursor_col += 1
                }
            }
            _ => {}
        }

        // Ensure viewport contains cursor
        self.adjust_viewport(sheet);
    }

    pub fn add_to_history(&mut self, command: &str) {
        // Don't add empty commands or duplicates of the most recent command
        if command.trim().is_empty()
            || (self
                .command_history
                .last()
                .map_or(false, |last| last == command))
        {
            return;
        }

        self.command_history.push(command.to_string());
        self.history_position = self.command_history.len();
    }

    // Adjust spreadsheet viewport to contain cursor
    pub fn adjust_viewport(&self, sheet: &mut Spreadsheet) {
        const VIEWPORT_SIZE: i16 = 10;

        // Adjust viewport row if cursor is outside
        if self.cursor_row < sheet.viewport_row {
            sheet.viewport_row = self.cursor_row;
        } else if self.cursor_row >= sheet.viewport_row + VIEWPORT_SIZE {
            sheet.viewport_row = self.cursor_row - VIEWPORT_SIZE + 1;
            if sheet.viewport_row < 0 {
                sheet.viewport_row = 0;
            }
        }

        // Adjust viewport column if cursor is outside
        if self.cursor_col < sheet.viewport_col {
            sheet.viewport_col = self.cursor_col;
        } else if self.cursor_col >= sheet.viewport_col + VIEWPORT_SIZE {
            sheet.viewport_col = self.cursor_col - VIEWPORT_SIZE + 1;
            if sheet.viewport_col < 0 {
                sheet.viewport_col = 0;
            }
        }
    }

    // Custom rendering function for vim mode with colored cells
    pub fn render_spreadsheet(&mut self, sheet: &Spreadsheet) {

        // Clear screen
        print!("\x1B[2J\x1B[1;1H");
        // print the spreadsheet with cursor
        sheet.print_spreadsheet();

        // Display status bar
        let col_letter = sheet.get_column_name(self.cursor_col);
        let cell_ref = format!("{}{}", col_letter, self.cursor_row + 1);

        // Get formula for current cell (if exists)
        let cell_key = sheet.get_key(self.cursor_row, self.cursor_col);
        let formula_str = 
            if let Some(_meta) = sheet.cell_meta.get(&cell_key) {
                get_formula_string(sheet, self.cursor_row, self.cursor_col)
            } else {
                "".to_string()
            };
        
        // Here print command string ans if true 
        if self.command_true {
            println!("Command: {}", self.command_string);
            println!("\nResult: {}", self.command_answer);
            self.command_true = false;
        }
        println!("\nCursor at: {} : {}", cell_ref, formula_str);

        // Display mode
        println!(
            "Mode: {} | Use h|j|k|l to navigate, i to insert, esc to exit insert mode",
            self.mode_display()
        );

        // If clipboard has content, show it
        if let Some((_, _, value, formula)) = &self.clipboard {
            println!("Clipboard: {:?}", value);
            if !formula.is_empty() {
                println!("Formula: {:?}", formula);
            }
        }

        // Show highlighting commands
<<<<<<< HEAD
        println!("Highlight: :HLP (parents), :HLC (children), :HLPC (family), :HLOFF (off)");
=======
        println!("Highlight: HLP (parents), HLC (children), HLPC (family)");
>>>>>>> 37b9659a

        io::stdout().flush().unwrap();
    }

    // Set the value of the cell at the cursor
    pub fn set_cursor_cell_value(&self, sheet: &mut Spreadsheet, value: &str) -> CommandStatus {
        let cell_ref = self.cursor_to_cell_ref(sheet);
        let command = format!("{}={}", cell_ref, value);
        process_command::process_command(sheet, &command, &mut 0.0)
    }

    // Convert cursor position to cell reference string (e.g., "A1")
    pub fn cursor_to_cell_ref(&self, sheet: &Spreadsheet) -> String {
        let col_letter = sheet.get_column_name(self.cursor_col);
        format!("{}{}", col_letter, self.cursor_row + 1)
    }
}

#[cfg(test)]
mod tests {


use super::*;
use crate::cell::CellValue;
use crate::spreadsheet::Spreadsheet;

#[test]
fn test_new_editor_state() {
    let state = EditorState::new();
    assert_eq!(state.mode, EditorMode::Normal);
    assert_eq!(state.cursor_row, 0);
    assert_eq!(state.cursor_col, 0);
    assert_eq!(state.should_quit, false);
    assert_eq!(state.clipboard, None);
    assert_eq!(state.save_file, None);
    assert!(state.command_history.is_empty());
}

#[test]
fn test_mode_display() {
    let mut state = EditorState::new();
    assert_eq!(state.mode_display(), "NORMAL");
    state.mode = EditorMode::Insert;
    assert_eq!(state.mode_display(), "INSERT");
}

#[test]
fn test_move_cursor() {
    let mut state = EditorState::new();
    let mut sheet = Spreadsheet::create(10, 10).unwrap();

    // Test right movement
    state.move_cursor('l', &mut sheet);
    assert_eq!(state.cursor_col, 1);
    assert_eq!(state.cursor_row, 0);

    // Test down movement
    state.move_cursor('j', &mut sheet);
    assert_eq!(state.cursor_col, 1);
    assert_eq!(state.cursor_row, 1);

    // Test left movement
    state.move_cursor('h', &mut sheet);
    assert_eq!(state.cursor_col, 0);
    assert_eq!(state.cursor_row, 1);

    // Test up movement
    state.move_cursor('k', &mut sheet);
    assert_eq!(state.cursor_col, 0);
    assert_eq!(state.cursor_row, 0);

    // Test edge cases - cannot move beyond boundaries
    // Left edge
    state.cursor_col = 0;
    state.move_cursor('h', &mut sheet);
    assert_eq!(state.cursor_col, 0);

    // Top edge
    state.cursor_row = 0;
    state.move_cursor('k', &mut sheet);
    assert_eq!(state.cursor_row, 0);

    // Right edge
    state.cursor_col = sheet.cols - 1;
    state.move_cursor('l', &mut sheet);
    assert_eq!(state.cursor_col, sheet.cols - 1);

    // Bottom edge
    state.cursor_row = sheet.rows - 1;
    state.move_cursor('j', &mut sheet);
    assert_eq!(state.cursor_row, sheet.rows - 1);

    // Invalid direction
    state.cursor_row = 5;
    state.cursor_col = 5;
    state.move_cursor('x', &mut sheet);
    assert_eq!(state.cursor_row, 5);
    assert_eq!(state.cursor_col, 5);
}

#[test]
fn test_add_to_history() {
    let mut state = EditorState::new();
    
    // Add first command
    state.add_to_history("A1=10");
    assert_eq!(state.command_history.len(), 1);
    assert_eq!(state.command_history[0], "A1=10");
    assert_eq!(state.history_position, 1);

    // Add second command
    state.add_to_history("B1=20");
    assert_eq!(state.command_history.len(), 2);
    assert_eq!(state.command_history[1], "B1=20");
    assert_eq!(state.history_position, 2);

    // Empty commands should not be added
    state.add_to_history("");
    assert_eq!(state.command_history.len(), 2);

    // Whitespace-only commands should not be added
    state.add_to_history("   ");
    assert_eq!(state.command_history.len(), 2);

    // Duplicate of the last command should not be added
    state.add_to_history("B1=20");
    assert_eq!(state.command_history.len(), 2);
    
    // But a different command should be added
    state.add_to_history("C1=30");
    assert_eq!(state.command_history.len(), 3);
    assert_eq!(state.command_history[2], "C1=30");
    assert_eq!(state.history_position, 3);
}

#[test]
fn test_adjust_viewport() {
    // Starting state
    let state = EditorState {
        mode: EditorMode::Normal,
        cursor_row: 5,
        cursor_col: 5,
        clipboard: None,
        should_quit: false,
        save_file: None,
        command_history: Vec::new(),
        history_position: 0,
        command_string: String::new(),
        command_answer: String::new(),
        command_true: false,
    };

    // Test 1: Cursor is within viewport
    let mut sheet = Spreadsheet::create(20, 20).unwrap();
    sheet.viewport_row = 0;
    sheet.viewport_col = 0;
    state.adjust_viewport(&mut sheet);
    assert_eq!(sheet.viewport_row, 0);
    assert_eq!(sheet.viewport_col, 0);

    // Test 2: Cursor is below viewport
    let mut sheet = Spreadsheet::create(20, 20).unwrap();
    sheet.viewport_row = 0;
    sheet.viewport_col = 0;
    let state = EditorState { cursor_row: 15, cursor_col: 5, ..state };
    state.adjust_viewport(&mut sheet);
    assert_eq!(sheet.viewport_row, 6);
    assert_eq!(sheet.viewport_col, 0);

    // Test 3: Cursor is to the right of viewport
    let mut sheet = Spreadsheet::create(20, 20).unwrap();
    sheet.viewport_row = 0;
    sheet.viewport_col = 0;
    let state = EditorState { cursor_row: 5, cursor_col: 15, ..state };
    state.adjust_viewport(&mut sheet);
    assert_eq!(sheet.viewport_row, 0);
    assert_eq!(sheet.viewport_col, 6);

    // Test 4: Cursor is above viewport
    let mut sheet = Spreadsheet::create(20, 20).unwrap();
    sheet.viewport_row = 10;
    sheet.viewport_col = 0;
    let state = EditorState { cursor_row: 5, cursor_col: 5, ..state };
    state.adjust_viewport(&mut sheet);
    assert_eq!(sheet.viewport_row, 5);
    assert_eq!(sheet.viewport_col, 0);

    // Test 5: Cursor is to the left of viewport
    let mut sheet = Spreadsheet::create(20, 20).unwrap();
    sheet.viewport_row = 0;
    sheet.viewport_col = 10;
    let state = EditorState { cursor_row: 5, cursor_col: 5, ..state };
    state.adjust_viewport(&mut sheet);
    assert_eq!(sheet.viewport_row, 0);
    assert_eq!(sheet.viewport_col, 5);
    
    // Test 6: Edge case - cursor at (0,0) with viewport elsewhere
    let mut sheet = Spreadsheet::create(20, 20).unwrap();
    sheet.viewport_row = 5;
    sheet.viewport_col = 5;
    let state = EditorState { cursor_row: 0, cursor_col: 0, ..state };
    state.adjust_viewport(&mut sheet);
    assert_eq!(sheet.viewport_row, 0);
    assert_eq!(sheet.viewport_col, 0);
    
    // Test 7: Edge case - cursor at max position with viewport at start
    let mut sheet = Spreadsheet::create(20, 20).unwrap();
    sheet.viewport_row = 0;
    sheet.viewport_col = 0;
    let state = EditorState { cursor_row: 19, cursor_col: 19, ..state };
    state.adjust_viewport(&mut sheet);
    assert_eq!(sheet.viewport_row, 10);
    assert_eq!(sheet.viewport_col, 10);
}

#[test]
fn test_parse_cell_ref() {
    let sheet = Spreadsheet::create(20, 26).unwrap();
    
    // This is a private method, so we need to test it indirectly
    // We can do this by testing methods that use it or testing
    // the behavior it enables. Let's make sure cursor_to_cell_ref works.
    
    let mut editor = EditorState::new();
    editor.cursor_row = 0;
    editor.cursor_col = 0;
    assert_eq!(editor.cursor_to_cell_ref(&sheet), "A1");
    
    editor.cursor_row = 2;
    editor.cursor_col = 3;
    assert_eq!(editor.cursor_to_cell_ref(&sheet), "D3");
    
    editor.cursor_row = 19;
    editor.cursor_col = 25;
    assert_eq!(editor.cursor_to_cell_ref(&sheet), "Z20");
}

#[test]
fn test_cursor_to_cell_ref() {
    let mut state = EditorState::new();
    let sheet = Spreadsheet::create(10, 30).unwrap();

    // Test simple cases
    state.cursor_row = 0;
    state.cursor_col = 0;
    assert_eq!(state.cursor_to_cell_ref(&sheet), "A1");

    state.cursor_row = 2;
    state.cursor_col = 3;
    assert_eq!(state.cursor_to_cell_ref(&sheet), "D3");

    // Test multi-letter column names
    state.cursor_row = 0;
    state.cursor_col = 26;
    assert_eq!(state.cursor_to_cell_ref(&sheet), "AA1");
    
    state.cursor_row = 9;
    state.cursor_col = 29;
    assert_eq!(state.cursor_to_cell_ref(&sheet), "AD10");
}

#[test]
fn test_editor_with_large_spreadsheet() {
    // Test with a larger spreadsheet to ensure everything scales properly
    let mut state = EditorState::new();
    let mut sheet = Spreadsheet::create(100, 100).unwrap();
    
    // Navigate to a cell way outside the initial viewport
    state.cursor_row = 50;
    state.cursor_col = 50;
    state.adjust_viewport(&mut sheet);
    
    // Ensure viewport adjusted correctly
    assert!(sheet.viewport_row <= state.cursor_row);
    assert!(sheet.viewport_row + 10 > state.cursor_row);
    assert!(sheet.viewport_col <= state.cursor_col);
    assert!(sheet.viewport_col + 10 > state.cursor_col);
    
    // Set a value at this position
    let _ = state.set_cursor_cell_value(&mut sheet, "99");
    
    // Verify the cell value
    match sheet.get_cell(50, 50) {
        CellValue::Integer(value) => assert_eq!(*value, 99),
        _ => panic!("Expected Integer cell value"),
    }
    
    // Test cursor movement around edges
    state.cursor_row = 99;
    state.cursor_col = 99;
    state.move_cursor('j', &mut sheet); // Try to move down (should stay at 99)
    state.move_cursor('l', &mut sheet); // Try to move right (should stay at 99)
    assert_eq!(state.cursor_row, 99);
    assert_eq!(state.cursor_col, 99);
}

#[test]
fn test_clipboard_functionality() {
    let mut state = EditorState::new();
    
    // Set up clipboard with simple data
    state.clipboard = Some((0, 0, CellValue::Integer(42), "=A1+B1".to_string()));
    
    // Verify clipboard contents
    match &state.clipboard {
        Some((row, col, value, formula)) => {
            assert_eq!(*row, 0);
            assert_eq!(*col, 0);
            assert_eq!(*value, CellValue::Integer(42));
            assert_eq!(*formula, "=A1+B1");
        },
        None => panic!("Expected clipboard to contain data"),
    }
    
    // Clear clipboard
    state.clipboard = None;
    assert!(state.clipboard.is_none());
}

#[test]
fn test_editor_save_file() {
    let mut state = EditorState::new();
    
    // Initially no save file is set
    assert!(state.save_file.is_none());
    
    // Set a save file
    state.save_file = Some("test_spreadsheet.ss".to_string());
    
    match &state.save_file {
        Some(filename) => assert_eq!(filename, "test_spreadsheet.ss"),
        None => panic!("Expected save file to be set"),
    }
    
    // Change save file
    state.save_file = Some("new_filename.ss".to_string());
    
    match &state.save_file {
        Some(filename) => assert_eq!(filename, "new_filename.ss"),
        None => panic!("Expected save file to be set"),
    }
    
    // Clear save file
    state.save_file = None;
    assert!(state.save_file.is_none());
}

#[test]
fn test_command_history_navigation() {
    let mut state = EditorState::new();
    
    // Add some commands to history
    state.add_to_history("A1=10");
    state.add_to_history("B1=20");
    state.add_to_history("C1=30");
    
    assert_eq!(state.command_history.len(), 3);
    assert_eq!(state.history_position, 3);
    
    // Move back in history
    if state.history_position > 0 {
        state.history_position -= 1;
    }
    assert_eq!(state.history_position, 2);
    assert_eq!(state.command_history[state.history_position], "C1=30");
    
    // Move back again
    if state.history_position > 0 {
        state.history_position -= 1;
    }
    assert_eq!(state.history_position, 1);
    assert_eq!(state.command_history[state.history_position], "B1=20");
    
    // Move forward
    if state.history_position < state.command_history.len() {
        state.history_position += 1;
    }
    assert_eq!(state.history_position, 2);
    assert_eq!(state.command_history[state.history_position], "C1=30");
}

#[test]
fn test_editor_mode_switching() {
    let mut state = EditorState::new();
    
    // Default is normal mode
    assert_eq!(state.mode, EditorMode::Normal);
    
    // Switch to insert mode
    state.mode = EditorMode::Insert;
    assert_eq!(state.mode, EditorMode::Insert);
    
    // Switch back to normal mode
    state.mode = EditorMode::Normal;
    assert_eq!(state.mode, EditorMode::Normal);
}
#[test]
fn test_render_spreadsheet() {
    // Since render_spreadsheet prints to stdout, we can't easily capture and test its output
    // in a unit test. However, we can test that it runs without crashing
    // and that it correctly updates the state when needed.
    
    // Create test state and spreadsheet
    let mut state = EditorState::new();
    let sheet = Spreadsheet::create(10, 10).unwrap();
    
    // Basic test - should run without panicking
    state.render_spreadsheet(&sheet);
    
    // Test with cursor at different positions
    state.cursor_row = 5;
    state.cursor_col = 5;
    state.render_spreadsheet(&sheet);
    
    // Test with clipboard data
    state.clipboard = Some((1, 1, CellValue::Integer(42), "=A1+B1".to_string()));
    state.render_spreadsheet(&sheet);
    
    // Test with different modes
    state.mode = EditorMode::Insert;
    state.render_spreadsheet(&sheet);
    state.mode = EditorMode::Normal;
    state.render_spreadsheet(&sheet);
    
    // Test with a cell that has a formula
    let mut sheet_with_formula = Spreadsheet::create(10, 10).unwrap();
    let _ = process_command::process_command(&mut sheet_with_formula, "A1=10", &mut 0.0);
    let _ = process_command::process_command(&mut sheet_with_formula, "B1=A1*2", &mut 0.0);
    state.cursor_row = 0;
    state.cursor_col = 1; // B1
    state.render_spreadsheet(&sheet_with_formula);
}

#[test]
fn test_adjust_viewport_negative_conditions() {
    let mut state = EditorState::new();
    let mut sheet = Spreadsheet::create(20, 20).unwrap();
    
    // Test case where viewport would go negative after adjustment
    sheet.viewport_row = 5;
    sheet.viewport_col = 5;
    
    // Place cursor at position 0,0 - this should pull viewport back to 0,0
    state.cursor_row = 0;
    state.cursor_col = 0;
    state.adjust_viewport(&mut sheet);
    
    // Verify viewport is at 0,0 (not negative)
    assert_eq!(sheet.viewport_row, 0);
    assert_eq!(sheet.viewport_col, 0);
    
    // Test cursor at far edge with a large viewport position
    // that would need to pull back but not go negative
    sheet.viewport_row = 15;
    sheet.viewport_col = 15;
    
    state.cursor_row = 8; // Should pull viewport to 8
    state.cursor_col = 10; // Should pull viewport to 10
    state.adjust_viewport(&mut sheet);
    
    assert_eq!(sheet.viewport_row, 8);
    assert_eq!(sheet.viewport_col, 10);
    
    // Test edge case with cursor at max but viewport could go negative
    // First set a weird state - viewport is negative (shouldn't happen but let's test it)
    sheet.viewport_row = -5;
    sheet.viewport_col = -5;
    
    // Now adjust viewport with cursor at position that should normalize viewport
    state.cursor_row = 15;
    state.cursor_col = 15;
    state.adjust_viewport(&mut sheet);
    
    // The adjust_viewport function doesn't explicitly handle negative values,
    // so let's check the outcome (it should adjust based on cursor position)
    assert!(sheet.viewport_row <= state.cursor_row);
    assert!(sheet.viewport_row + 10 > state.cursor_row);
    assert!(sheet.viewport_col <= state.cursor_col);
    assert!(sheet.viewport_col + 10 > state.cursor_col);
}

#[test]
fn test_adjust_viewport_complex_movements() {
    let mut state = EditorState::new();
    let mut sheet = Spreadsheet::create(30, 30).unwrap();
    
    // Start at the beginning
    state.cursor_row = 0;
    state.cursor_col = 0;
    sheet.viewport_row = 0;
    sheet.viewport_col = 0;
    
    // Move cursor down beyond viewport
    state.cursor_row = 15;
    state.adjust_viewport(&mut sheet);
    assert_eq!(sheet.viewport_row, 6); // Viewport should adjust to show cursor
    
    // Move cursor right beyond viewport
    state.cursor_col = 15;
    state.adjust_viewport(&mut sheet);
    assert_eq!(sheet.viewport_col, 6); // Viewport should adjust to show cursor
    
    // Move cursor back to top-left but keep viewport where it is
    state.cursor_row = 7; // Still visible in current viewport
    state.cursor_col = 7; // Still visible in current viewport
    state.adjust_viewport(&mut sheet);
    assert_eq!(sheet.viewport_row, 6); // Should not change
    assert_eq!(sheet.viewport_col, 6); // Should not change
    
    // Move cursor to boundary edge of viewport
    state.cursor_row = 6; // Exactly at viewport edge
    state.cursor_col = 6; // Exactly at viewport edge
    state.adjust_viewport(&mut sheet);
    assert_eq!(sheet.viewport_row, 6); // Should not change
    assert_eq!(sheet.viewport_col, 6); // Should not change
    
    // Move cursor just outside viewport boundary
    state.cursor_row = 5; // Just outside viewport
    state.cursor_col = 5; // Just outside viewport
    state.adjust_viewport(&mut sheet);
    assert_eq!(sheet.viewport_row, 5); // Should adjust to show cursor
    assert_eq!(sheet.viewport_col, 5); // Should adjust to show cursor
}
}<|MERGE_RESOLUTION|>--- conflicted
+++ resolved
@@ -23,9 +23,6 @@
     // Command history
     pub command_history: Vec<String>,
     pub history_position: usize,
-    pub command_string : String,
-    pub command_answer : String,
-    pub command_true : bool,
 }
 impl EditorState {
     pub fn new() -> Self {
@@ -38,9 +35,6 @@
             save_file: None,
             command_history: Vec::new(),
             history_position: 0,
-            command_string : String::new(),
-            command_answer : String::new(),
-            command_true : false,
         }
     }
 
@@ -141,14 +135,8 @@
             } else {
                 "".to_string()
             };
-        
-        // Here print command string ans if true 
-        if self.command_true {
-            println!("Command: {}", self.command_string);
-            println!("\nResult: {}", self.command_answer);
-            self.command_true = false;
-        }
-        println!("\nCursor at: {} : {}", cell_ref, formula_str);
+
+        println!("\nCursor at: {} - {}", cell_ref, formula_str);
 
         // Display mode
         println!(
@@ -165,11 +153,7 @@
         }
 
         // Show highlighting commands
-<<<<<<< HEAD
-        println!("Highlight: :HLP (parents), :HLC (children), :HLPC (family), :HLOFF (off)");
-=======
         println!("Highlight: HLP (parents), HLC (children), HLPC (family)");
->>>>>>> 37b9659a
 
         io::stdout().flush().unwrap();
     }
@@ -317,9 +301,6 @@
         save_file: None,
         command_history: Vec::new(),
         history_position: 0,
-        command_string: String::new(),
-        command_answer: String::new(),
-        command_true: false,
     };
 
     // Test 1: Cursor is within viewport
