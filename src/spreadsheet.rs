--- conflicted
+++ resolved
@@ -181,11 +181,7 @@
         })
     }
 
-<<<<<<< HEAD
     /// Computes the unique key for a cell based on row and column.
-=======
-   /// Computes the unique key for a cell based on row and column.
->>>>>>> 400b93ce
     ///
     /// # Arguments
     ///
@@ -198,10 +194,7 @@
     pub fn get_key(&self, row: i16, col: i16) -> i32 {
         row as i32 * self.cols as i32 + col as i32
     }
-<<<<<<< HEAD
-
-=======
->>>>>>> 400b93ce
+
     /// Converts a cell key back to row and column coordinates.
     ///
     /// # Arguments
@@ -216,10 +209,7 @@
         let col = (key % (self.cols as i32)) as i16;
         (row, col)
     }
-<<<<<<< HEAD
-
-=======
->>>>>>> 400b93ce
+
     /// Computes the grid index from row and column.
     ///
     /// # Arguments
@@ -233,10 +223,7 @@
     pub fn get_index(&self, row: i16, col: i16) -> usize {
         (row as usize) * (self.cols as usize) + (col as usize)
     }
-<<<<<<< HEAD
-
-=======
->>>>>>> 400b93ce
+
     /// Retrieves or creates metadata for a cell.
     ///
     /// # Arguments
@@ -251,37 +238,7 @@
         let key = self.get_key(row, col);
         self.cell_meta.entry(key).or_insert_with(CellMeta::new)
     }
-<<<<<<< HEAD
-
-=======
-    /// Retrieves cell metadata, returning a default if absent.
-    ///
-    /// # Arguments
-    ///
-    /// * `row` - Row index (0-based).
-    /// * `col` - Column index (0-based).
-    ///
-    /// # Returns
-    ///
-    /// * `&CellMeta` - Reference to cell metadata.
-    pub fn get_cell_meta_ref(&self, row: i16, col: i16) -> &CellMeta {
-        let key = self.get_key(row, col);
-        self.cell_meta.get(&key).unwrap_or(&CellMeta {
-            formula: -1,
-            parent1: -1,
-            parent2: -1,
-        })
-    }
-    /// Converts a column index to its alphabetical name (e.g., 0 -> "A").
-    ///
-    /// # Arguments
-    ///
-    /// * `col` - Column index (0-based).
-    ///
-    /// # Returns
-    ///
-    /// * `String` - Column name (e.g., "A", "AA").
->>>>>>> 400b93ce
+
     pub fn get_column_name(&self, mut col: i16) -> String {
         // Pre-calculate the length needed for the string
         let mut temp_col = col + 1; // Convert from 0-based to 1-based
@@ -458,162 +415,7 @@
     pub fn get_cell_children(&self, key: i32) -> Option<&HashSet<i32>> {
         self.children.get(&key)
     }
-<<<<<<< HEAD
-
-=======
-    /// Sets a cell to be highlighted with a specific type.
-    ///
-    /// # Arguments
-    ///
-    /// * `row` - Row index (0-based).
-    /// * `col` - Column index (0-based).
-    /// * `highlight_type` - Type of highlighting to apply.
-    pub fn set_highlight(&mut self, row: i16, col: i16, highlight_type: HighlightType) {
-        self.highlight_cell = self.get_key(row, col);
-        self.highlight_type = highlight_type;
-    }
-    /// Disables highlighting for all cells.
-    pub fn disable_highlight(&mut self) {
-        self.highlight_cell = -1;
-        self.highlight_type = HighlightType::None;
-    }
-    /// Checks if a cell is highlighted and its highlight type.
-    ///
-    /// # Arguments
-    ///
-    /// * `cell_key` - Key of the cell to check.
-    ///
-    /// # Returns
-    ///
-    /// * `(bool, HighlightType)` - (Is highlighted, Highlight type).
-    pub fn is_highlighted(&self, cell_key: i32) -> (bool, HighlightType) {
-        if self.highlight_cell == -1 || self.highlight_type == HighlightType::None {
-            return (false, HighlightType::None);
-        }
-
-        // Check if it's a parent of the highlighted cell
-        let meta = self.cell_meta.get(&self.highlight_cell);
-        if let Some(meta) = meta {
-            if self.highlight_type == HighlightType::Parent
-                || self.highlight_type == HighlightType::Both
-            {
-                let rem = meta.formula % 10;
-                match rem {
-                    0 => {
-                        if meta.parent1 == cell_key || meta.parent2 == cell_key {
-                            return (true, HighlightType::Parent);
-                        }
-                    }
-                    2 => {
-                        if meta.parent1 == cell_key {
-                            return (true, HighlightType::Parent);
-                        }
-                    }
-                    3 => {
-                        if meta.parent2 == cell_key {
-                            return (true, HighlightType::Parent);
-                        }
-                    }
-                    _ => {
-                        if self.is_cell_in_range(cell_key, meta.parent1, meta.parent2) {
-                            return (true, HighlightType::Parent);
-                        }
-                    }
-                }
-            }
-        }
-        if self.highlight_type == HighlightType::Child || self.highlight_type == HighlightType::Both
-        {
-            // get cell children and also it can be in range also
-            let mut is_contains = false;
-
-            // Safely check if the highlight_cell has any children
-            if let Some(children) = self.children.get(&self.highlight_cell) {
-                is_contains = children.contains(&cell_key);
-            }
-
-            // Check range-based children
-            is_contains |= self.range_children.iter().any(|rc| {
-                rc.child_key == cell_key
-                    && self.is_cell_in_range(self.highlight_cell, rc.start_key, rc.end_key)
-            });
-
-            if is_contains {
-                return (true, HighlightType::Child);
-            }
-        }
-        // If not a parent or child, return false
-        (false, HighlightType::None)
-    }
-    /// Prints the spreadsheet with highlighted cells.
-    ///
-    /// Uses ANSI colors to highlight parent, child, and selected cells.
-    /// Only prints if output is enabled.
-    pub fn print_spreadsheet_with_highlights(&self) {
-        if !self.output_enabled {
-            return;
-        }
-
-        let start_row = self.viewport_row;
-        let start_col = self.viewport_col;
-        let display_row = min(self.rows - start_row, 10); // Display only a portion of the spreadsheet
-        let display_col = min(self.cols - start_col, 10);
-
-        // ANSI color codes
-        const RESET: &str = "\x1b[0m";
-        const RED: &str = "\x1b[1;31m"; // Bold red for parents
-        const GREEN: &str = "\x1b[1;32m"; // Bold green for children
-        const CYAN: &str = "\x1b[1;36m"; // Bold cyan for main cell
-
-        // Print column headers
-        print!("     ");
-        for i in 0..display_col {
-            print!("{:<8} ", self.get_column_name(start_col + i));
-        }
-        println!();
-
-        // Print rows with data
-        for i in 0..display_row {
-            print!("{:<4} ", start_row + i + 1); // Show 1-based row numbers
-            for j in 0..display_col {
-                let row = start_row + i;
-                let col = start_col + j;
-                let cell_key = self.get_key(row, col);
-                let cell_value = self.get_cell(row, col);
-
-                // Check if this cell should be highlighted - only check cells in view
-                let (is_highlighted, highlight_type) = self.is_highlighted(cell_key);
-
-                // Apply appropriate color based on highlight status
-                // If it's the main highlighted cell itself
-                if cell_key == self.highlight_cell {
-                    print!("{}", CYAN);
-                } else if is_highlighted {
-                    match highlight_type {
-                        HighlightType::Parent => print!("{}", RED),
-                        HighlightType::Child => print!("{}", GREEN),
-                        HighlightType::Both => {} // This shouldn't happen due to circular ref prevention
-                        HighlightType::None => {} // Main highlighted cell
-                    }
-                }
-
-                // Print cell value
-                match cell_value {
-                    CellValue::Integer(value) => print!("{:<8} ", value),
-                    CellValue::Error => print!("{:<8} ", "ERR"),
-                }
-
-                // Reset color if necessary
-                print!("{}", RESET);
-            }
-            println!();
-        }
-    }
-    /// Prints the spreadsheet without highlights.
-    ///
-    /// Displays a portion of the grid based on the viewport.
-    /// Only prints if output is enabled.
->>>>>>> 400b93ce
+
     pub fn print_spreadsheet(&self) {
         if !self.output_enabled {
             return;
