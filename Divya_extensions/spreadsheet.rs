--- conflicted
+++ resolved
@@ -3,14 +3,6 @@
 use crate::visualize_cells;
 use std::cmp::min;
 use std::collections::HashMap;
-<<<<<<< HEAD
-use std::collections::HashSet; // Assuming Range is defined in formula.rs
-
-// Constants
-pub const MAX_ROWS: i16 = 999; // Maximum number of rows in the spreadsheet   
-pub const MAX_COLS: i16 = 18278; // Maximum number of columns in the spreadsheet
-pub const MAX_DISPLAY: i16 = 15; // Maximum display size for rows and columns
-=======
 use std::collections::HashSet;
 use crate::cell::{CellValue, parse_cell_reference}; 
 use crate::visualize_cells;
@@ -20,7 +12,6 @@
 pub const MAX_ROWS: i16 = 999;    // Maximum number of rows in the spreadsheet  
 pub const MAX_COLS: i16 = 18278;  // Maximum number of columns in the spreadsheet
 pub const MAX_DISPLAY: i16 = 15;  // Maximum display size for rows and columns
->>>>>>> f47cce03
 
 // Structure to represent a range-based child relationship
 #[derive(Debug, Clone, PartialEq, Eq, Hash)]
@@ -36,11 +27,7 @@
     CmdUnrecognized,
     CmdCircularRef,
     CmdInvalidCell,
-<<<<<<< HEAD
-    CmdLockedCell, // New status for locked cells
-=======
     CmdLockedCell,
->>>>>>> f47cce03
 }
 
 // Modified CellMeta to remove children (they're now stored separately)
@@ -72,18 +59,12 @@
     pub viewport_row: i16,
     pub viewport_col: i16,
     pub output_enabled: bool,
-<<<<<<< HEAD
-    pub display_rows: i16,         // Custom display rows
-    pub display_cols: i16,         // Custom display columns
-    pub locked_ranges: Vec<Range>, // New field to store locked ranges
-=======
     pub display_rows: i16,
     pub display_cols: i16,
     pub locked_ranges: Vec<Range>,
     pub named_ranges: HashMap<String, Range>,                // Field for named ranges
     pub cell_history: HashMap<i32, Vec<CellValue>>,          // Field for cell history
     pub last_edited: Option<(i16, i16)>,                     // New field for last edited cell (row, col)
->>>>>>> f47cce03
 }
 
 impl Spreadsheet {
@@ -108,18 +89,12 @@
             viewport_row: 0,
             viewport_col: 0,
             output_enabled: true,
-<<<<<<< HEAD
-            display_rows: 10,          // Default display size
-            display_cols: 10,          // Default display size
-            locked_ranges: Vec::new(), // Initialize locked ranges
-=======
             display_rows: 10,
             display_cols: 10,
             locked_ranges: Vec::new(),
             named_ranges: HashMap::new(),
             cell_history: HashMap::new(),
             last_edited: None, // Initialize last_edited as None
->>>>>>> f47cce03
         })
     }
 
@@ -225,26 +200,16 @@
 
         cell_row >= start_row && cell_row <= end_row && cell_col >= start_col && cell_col <= end_col
     }
-<<<<<<< HEAD
-
-    // Add a child to a cell's dependents (modified for HashMap of boxed HashSets)
-=======
     
     // Add a child to a cell's dependents
->>>>>>> f47cce03
     pub fn add_child(&mut self, parent_key: &i32, child_key: &i32) {
         self.children
             .entry(*parent_key)
             .or_insert_with(|| Box::new(HashSet::with_capacity(5)))
             .insert(*child_key);
     }
-<<<<<<< HEAD
-
-    // Remove a child from a cell's dependents (modified for HashMap of boxed HashSets)
-=======
     
     // Remove a child from a cell's dependents
->>>>>>> f47cce03
     pub fn remove_child(&mut self, parent_key: i32, child_key: i32) {
         if let Some(children) = self.children.get_mut(&parent_key) {
             children.remove(&child_key);
@@ -255,13 +220,8 @@
             }
         }
     }
-<<<<<<< HEAD
-
-    // Get children for a cell (immutable) (modified for HashMap of boxed HashSets)
-=======
       
     // Get children for a cell (immutable)
->>>>>>> f47cce03
     pub fn get_cell_children(&self, key: i32) -> Option<&HashSet<i32>> {
         self.children.get(&key).map(|boxed_set| boxed_set.as_ref())
     }
@@ -273,15 +233,9 @@
 
         let start_row = self.viewport_row;
         let start_col = self.viewport_col;
-<<<<<<< HEAD
-        let display_row = min(self.rows - start_row, self.display_rows); // Use customizable display size
-        let display_col = min(self.cols - start_col, self.display_cols); // Use customizable display size
-
-=======
         let display_row = min(self.rows - start_row, self.display_rows);
         let display_col = min(self.cols - start_col, self.display_cols);
         
->>>>>>> f47cce03
         // Print column headers
         print!("     ");
         for i in 0..display_col {
