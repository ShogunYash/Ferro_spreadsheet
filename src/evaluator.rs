--- conflicted
+++ resolved
@@ -1224,6 +1224,7 @@
 
     #[test]
     fn test_divide() {
+    fn test_divide() {
         let mut sheet = create_test_spreadsheet(5, 5);
         *sheet.get_mut_cell(0, 0) = CellValue::Integer(10);
         *sheet.get_mut_cell(0, 1) = CellValue::Integer(2);
@@ -1237,6 +1238,7 @@
 
     #[test]
     fn test_sleep_evaluator() {
+    fn test_sleep_evaluator() {
         let mut sheet = create_test_spreadsheet(5, 5);
         *sheet.get_mut_cell(0, 0) = CellValue::Integer(1);
         let mut sleep_time = 0.0;
@@ -1335,30 +1337,6 @@
     }
 
     #[test]
-<<<<<<< HEAD
-=======
-    fn test_lock_range() {
-        let mut sheet = create_test_spreadsheet(5, 5);
-        handle_command(&mut sheet, "lock_cell A1:B2", &mut 0.0);
-        assert!(sheet.is_cell_locked(0, 0));
-        handle_command(&mut sheet, "unlock_cell A1:B2", &mut 0.0);
-        assert!(!sheet.is_cell_locked(0, 0));
-    }
-
-    #[test]
-    fn test_lock_unlock() {
-        let mut sheet = create_test_spreadsheet(5, 5);
-        handle_command(&mut sheet, "lock_cell A1", &mut 0.0);
-        debug_assert_eq!(
-            handle_command(&mut sheet, "is_locked A1", &mut 0.0),
-            CommandStatus::LockedCell
-        );
-        handle_command(&mut sheet, "unlock_cell A1", &mut 0.0);
-        assert!(!sheet.is_cell_locked(0, 0));
-    }
-
-    #[test]
->>>>>>> 400b93ce
     fn test_evaluate_formula_avg_single_cell() {
         let mut sheet = create_test_spreadsheet(5, 5);
         *sheet.get_mut_cell(0, 0) = CellValue::Integer(10);
@@ -1553,6 +1531,7 @@
 
     #[test]
     fn test_name_handle() {
+    fn test_name_handle() {
         let mut sheet = create_test_spreadsheet(5, 5);
         let mut sleep_time = 0.0;
         assert_eq!(
@@ -1577,18 +1556,6 @@
     }
 
     #[test]
-<<<<<<< HEAD
-=======
-    fn test_wrong_cell_reference() {
-        let mut sheet = create_test_spreadsheet(5, 5);
-        assert_eq!(
-            evaluate_arithmetic(&mut sheet, 0, 0, "ZZZ999",),
-            CommandStatus::Unrecognized
-        );
-    }
-
-    #[test]
->>>>>>> 400b93ce
     fn test_formula() {
         let mut sheet = create_test_spreadsheet(5, 5);
         let mut sleep_time = 0.0;
@@ -1600,6 +1567,7 @@
 
     #[test]
     fn test_hlp_hlpc() {
+    fn test_hlp_hlpc() {
         let mut sheet = create_test_spreadsheet(5, 5);
         let mut sleep_time = 0.0;
         assert_eq!(
@@ -1614,6 +1582,7 @@
 
     #[test]
     fn test_name() {
+    fn test_name() {
         let mut sheet = create_test_spreadsheet(5, 5);
         let mut sleep_time = 0.0;
         assert_eq!(
@@ -1627,11 +1596,7 @@
     }
 
     #[test]
-<<<<<<< HEAD
     fn test_handle_command_last_edit() {
-=======
-    fn left_and_right_val() {
->>>>>>> 400b93ce
         let mut sheet = create_test_spreadsheet(5, 5);
         let mut sleep_time = 0.0;
         handle_command(&mut sheet, "B2=42", &mut sleep_time);
@@ -1645,11 +1610,7 @@
     }
 
     #[test]
-<<<<<<< HEAD
     fn test_handle_command_lock_cell() {
-=======
-    fn left_error_right_cell() {
->>>>>>> 400b93ce
         let mut sheet = create_test_spreadsheet(5, 5);
         let mut sleep_time = 0.0;
         assert_eq!(
@@ -1678,7 +1639,6 @@
         assert_eq!(*sheet.get_cell(1, 0), CellValue::Integer(2));
         assert_eq!(sheet.last_edited, Some((1, 0)));
     }
-<<<<<<< HEAD
 
     #[test]
     fn test_resolve_cell_reference_named_range() {
@@ -1694,6 +1654,4 @@
         );
         assert_eq!(resolve_cell_reference(&sheet, "test"), Ok((1, 1)));
     }
-=======
->>>>>>> 400b93ce
 }